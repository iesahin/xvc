--- conflicted
+++ resolved
@@ -1,10 +1,6 @@
 [package]
 name = "xvc-file"
-<<<<<<< HEAD
-version = "0.6.9-alpha.3"
-=======
 version = "0.6.9"
->>>>>>> eaabfbf3
 edition = "2021"
 description = "File tracking, versioning, upload and download functions for Xvc"
 authors = ["Emre Şahin <contact@emresahin.net>"]
@@ -25,21 +21,12 @@
 bench = true
 
 [dependencies]
-<<<<<<< HEAD
-xvc-logging = { version = "0.6.9-alpha.3", path = "../logging" }
-xvc-config = { version = "0.6.9-alpha.3", path = "../config" }
-xvc-core = { version = "0.6.9-alpha.3", path = "../core" }
-xvc-ecs = { version = "0.6.9-alpha.3", path = "../ecs" }
-xvc-walker = { version = "0.6.9-alpha.3", path = "../walker" }
-xvc-storage = { version = "0.6.9-alpha.3", path = "../storage" }
-=======
 xvc-logging = { version = "0.6.9", path = "../logging" }
 xvc-config = { version = "0.6.9", path = "../config" }
 xvc-core = { version = "0.6.9", path = "../core" }
 xvc-ecs = { version = "0.6.9", path = "../ecs" }
 xvc-walker = { version = "0.6.9", path = "../walker" }
 xvc-storage = { version = "0.6.9", path = "../storage" }
->>>>>>> eaabfbf3
 
 
 ## Cli and config
@@ -107,9 +94,5 @@
 reflink = ["dep:reflink"]
 
 [dev-dependencies]
-<<<<<<< HEAD
-xvc-test-helper = { version = "0.6.9-alpha.3", path = "../test_helper/" }
-=======
 xvc-test-helper = { version = "0.6.9", path = "../test_helper/" }
->>>>>>> eaabfbf3
 shellfn = "^0.1"