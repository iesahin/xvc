[package]
name = "xvc"
<<<<<<< HEAD
version = "0.6.5-alpha.0"
=======
version = "0.6.4"
>>>>>>> c18f391a
edition = "2021"
description = "An MLOps tool to manage data files and pipelines on top of Git"
authors = ["Emre Şahin <contact@emresahin.net>"]
license = "GPL-2.0"
homepage = "https://xvc.dev"
repository = "https://github.com/iesahin/xvc"
categories = ["command-line-utilities", "development-tools"]
keywords = ["file", "devops", "git", "versioning", "mlops"]
readme = "../README.md"

[lib]
name = "xvc"
crate-type = ["rlib"]

[[bin]]
name = "xvc"
path = "src/main.rs"

[profile.release]
debug = true

[dependencies]
<<<<<<< HEAD
xvc-config = { version = "0.6.5-alpha.0", path = "../config" }
xvc-core = { version = "0.6.5-alpha.0", path = "../core" }
xvc-logging = { version = "0.6.5-alpha.0", path = "../logging" }
xvc-ecs = { version = "0.6.5-alpha.0", path = "../ecs" }
xvc-file = { version = "0.6.5-alpha.0", path = "../file" }
xvc-pipeline = { version = "0.6.5-alpha.0", path = "../pipeline" }
xvc-walker = { version = "0.6.5-alpha.0", path = "../walker" }
xvc-storage = { version = "0.6.5-alpha.0", path = "../storage" }
=======
xvc-config = { version = "^0.6", path = "../config" }
xvc-core = { version = "^0.6", path = "../core" }
xvc-logging = { version = "^0.6", path = "../logging" }
xvc-ecs = { version = "^0.6", path = "../ecs" }
xvc-file = { version = "^0.6", path = "../file" }
xvc-pipeline = { version = "^0.6", path = "../pipeline" }
xvc-walker = { version = "^0.6", path = "../walker" }
xvc-storage = { version = "^0.6", path = "../storage" }
>>>>>>> c18f391a


## Cli and config
clap = { version = "^4.4", features = ["derive", "cargo"] }
directories-next = "2.0"

## Hashing
seahash = "^4.1"
byteorder = "^1.5"
blake3 = "^1.5"
blake2 = "0.10.6"
sha2 = "0.10.8"
sha3 = "0.10.8"

## Serialization
serde = { version = "^1.0", features = ["derive"] }
serde_yaml = "^0.9"
serde_json = "^1.0"
rmp = "^0.8"
rmp-serde = "1.1.2"
toml = "^0.8"

## Parallelization
rayon = "^1.8"
crossbeam-channel = "^0.5"
crossbeam = "^0.8"

## File system
subprocess = "^0.2"
reflink = "^0.1"
relative-path = { version = "^1.9", features = ["serde"] }
path-absolutize = "^3.1"
glob = "^0.3"
which = "^4.4"

## Logging and errors
thiserror = "^1.0"
log = "^0.4"
### meta-logging-in-format is required for sled: https://github.com/spacejam/sled/issues/1384
fern = { version = "^0.6", features = ["colored"] }
anyhow = "^1.0"

## UI
comfy-table = "7.1.0"

## macros
paste = "1.0"

## Misc
regex = "^1.10"
chrono = "^0.4"
strum = "0.25.0"
strum_macros = "0.25.3"
lazy_static = "^1.4"
uuid = { version = "^1.5", features = ["serde", "v4", "fast-rng"] }
hex = { version = "^0.4", features = ["serde"] }
url = { version = "^2.4", features = ["serde"] }
git-version = "^0.3"

## Mostly for testing
assert_cmd = "^2.0"
assert_fs = "^1.0"
predicates = "^3.0"


[features]
default = ["s3", "minio", "r2", "gcs", "wasabi", "digital-ocean"]
s3 = ["xvc-storage/s3"]
minio = ["xvc-storage/minio"]
r2 = ["xvc-storage/r2"]
gcs = ["xvc-storage/gcs"]
wasabi = ["xvc-storage/wasabi"]
digital-ocean = ["xvc-storage/digital-ocean"]


[dev-dependencies]
fs_extra = "^1.3"
globset = "^0.4"
jwalk = "^0.8"
proptest = "^1.3"
shellfn = "^0.1"
test-case = "^3.2"
xvc-test-helper = { version = "*", path = "../test_helper/" }<|MERGE_RESOLUTION|>--- conflicted
+++ resolved
@@ -1,10 +1,6 @@
 [package]
 name = "xvc"
-<<<<<<< HEAD
 version = "0.6.5-alpha.0"
-=======
-version = "0.6.4"
->>>>>>> c18f391a
 edition = "2021"
 description = "An MLOps tool to manage data files and pipelines on top of Git"
 authors = ["Emre Şahin <contact@emresahin.net>"]
@@ -27,7 +23,6 @@
 debug = true
 
 [dependencies]
-<<<<<<< HEAD
 xvc-config = { version = "0.6.5-alpha.0", path = "../config" }
 xvc-core = { version = "0.6.5-alpha.0", path = "../core" }
 xvc-logging = { version = "0.6.5-alpha.0", path = "../logging" }
@@ -36,16 +31,6 @@
 xvc-pipeline = { version = "0.6.5-alpha.0", path = "../pipeline" }
 xvc-walker = { version = "0.6.5-alpha.0", path = "../walker" }
 xvc-storage = { version = "0.6.5-alpha.0", path = "../storage" }
-=======
-xvc-config = { version = "^0.6", path = "../config" }
-xvc-core = { version = "^0.6", path = "../core" }
-xvc-logging = { version = "^0.6", path = "../logging" }
-xvc-ecs = { version = "^0.6", path = "../ecs" }
-xvc-file = { version = "^0.6", path = "../file" }
-xvc-pipeline = { version = "^0.6", path = "../pipeline" }
-xvc-walker = { version = "^0.6", path = "../walker" }
-xvc-storage = { version = "^0.6", path = "../storage" }
->>>>>>> c18f391a
 
 
 ## Cli and config
