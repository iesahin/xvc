use log::{debug, error, info, trace, warn};

use std::fmt::Debug;
use std::io;
use thiserror::Error as ThisError;

use crate::StorageIdentifier;

<<<<<<< HEAD
/// Error messages for xvc-storage
=======
/// Error type for xvc-storage
#[allow(missing_docs)]
>>>>>>> 5d32fdcb
#[derive(ThisError, Debug)]
#[allow(missing_docs)]
pub enum Error {
    #[error("Sorry. {0} is not implemented yet")]
    Todo(&'static str),

    #[error("General Xvc Remote Error: {source}")]
    AnyhowError {
        #[from]
        source: anyhow::Error,
    },

    #[error("Xvc ECS Error: {source}")]
    EcsError {
        #[from]
        source: xvc_ecs::error::Error,
    },

    #[error("Xvc Core Error: {source}")]
    CoreError {
        #[from]
        source: xvc_core::error::Error,
    },

    #[error("Xvc Config Error: {source}")]
    ConfigError {
        #[from]
        source: xvc_config::error::Error,
    },

    #[error("Walker Error: {source}")]
    WalkerError {
        #[from]
        source: xvc_walker::error::Error,
    },
    #[error("I/O Error: {source}")]
    IoError {
        #[from]
        source: io::Error,
    },
    #[error("Crossbeam Send Error for Type: {t:?} {cause:?}")]
    CrossbeamSendError { t: String, cause: String },

    #[error("Uuid Error: {source:?}")]
    UuidError {
        #[from]
        source: uuid::Error,
    },

    #[error("No Guid found for Xvc Repository")]
    NoRepositoryGuidFound,

    #[error("Cannot find remote with identifier: {identifier}")]
    CannotFindRemoteWithIdentifier { identifier: StorageIdentifier },

    #[error("Process Exec Error: {source}")]
    ProcessExecError {
        #[from]
        source: subprocess::PopenError,
    },

    #[error("Process Error.\nSTDOUT:\n{stdout}\nSTDERR:\n{stderr}")]
    ProcessError { stdout: String, stderr: String },

    #[error("Cannot Find Executable: {source}")]
    WhichError {
        #[from]
        source: which::Error,
    },

    #[cfg(any(feature = "s3", feature = "minio"))]
    #[error("Cloud Credentials Error: {source}")]
    CloudCredentialsError {
        #[from]
        source: s3::creds::error::CredentialsError,
    },
    #[cfg(any(feature = "s3", feature = "minio"))]
    #[error("S3 Error: {source}")]
    S3Error {
        #[from]
        source: s3::error::S3Error,
    },

    #[error("Environment Variable Error: {source}")]
    VarError {
        #[from]
        source: std::env::VarError,
    },
}

impl<T> From<crossbeam_channel::SendError<T>> for Error
where
    T: Debug,
{
    fn from(e: crossbeam_channel::SendError<T>) -> Self {
        Error::CrossbeamSendError {
            t: format!("{:#?}", e.0),
            cause: e.to_string(),
        }
    }
}
//
impl Error {
    pub fn debug(self) -> Self {
        debug!("{}", self);
        self
    }
    pub fn trace(self) -> Self {
        trace!("{}", self);
        self
    }
    pub fn warn(self) -> Self {
        warn!("{}", self);
        self
    }
    pub fn error(self) -> Self {
        error!("{}", self);
        self
    }
    pub fn info(self) -> Self {
        info!("{}", self);
        self
    }
    pub fn panic(self) -> Self {
        panic!("{}", self);
    }
}

pub type Result<T> = std::result::Result<T, Error>;<|MERGE_RESOLUTION|>--- conflicted
+++ resolved
@@ -6,12 +6,7 @@
 
 use crate::StorageIdentifier;
 
-<<<<<<< HEAD
 /// Error messages for xvc-storage
-=======
-/// Error type for xvc-storage
-#[allow(missing_docs)]
->>>>>>> 5d32fdcb
 #[derive(ThisError, Debug)]
 #[allow(missing_docs)]
 pub enum Error {
