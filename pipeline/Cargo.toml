--- conflicted
+++ resolved
@@ -1,10 +1,6 @@
 [package]
 name = "xvc-pipeline"
-<<<<<<< HEAD
-version = "0.6.9-alpha.3"
-=======
 version = "0.6.9"
->>>>>>> eaabfbf3
 edition = "2021"
 description = "Xvc data pipeline management"
 authors = ["Emre Şahin <contact@emresahin.net>"]
@@ -23,21 +19,12 @@
 bundled-sqlite = ["rusqlite/bundled"]
 
 [dependencies]
-<<<<<<< HEAD
-xvc-config = { version = "0.6.9-alpha.3", path = "../config" }
-xvc-core = { version = "0.6.9-alpha.3", path = "../core" }
-xvc-ecs = { version = "0.6.9-alpha.3", path = "../ecs" }
-xvc-logging = { version = "0.6.9-alpha.3", path = "../logging" }
-xvc-walker = { version = "0.6.9-alpha.3", path = "../walker" }
-xvc-file = { version = "0.6.9-alpha.3", path = "../file" }
-=======
 xvc-config = { version = "0.6.9", path = "../config" }
 xvc-core = { version = "0.6.9", path = "../core" }
 xvc-ecs = { version = "0.6.9", path = "../ecs" }
 xvc-logging = { version = "0.6.9", path = "../logging" }
 xvc-walker = { version = "0.6.9", path = "../walker" }
 xvc-file = { version = "0.6.9", path = "../file" }
->>>>>>> eaabfbf3
 
 ## Cli and config
 clap = { version = "^4.4", features = ["derive"] }
@@ -111,9 +98,5 @@
 derive_more = "^0.99"
 
 [dev-dependencies]
-<<<<<<< HEAD
-xvc-test-helper = { version = "0.6.9-alpha.3", path = "../test_helper/" }
-=======
 xvc-test-helper = { version = "0.6.9", path = "../test_helper/" }
->>>>>>> eaabfbf3
 test-case = "^3.3"