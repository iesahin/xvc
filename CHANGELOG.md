# Introduction

This document is a change log that I write for the project as I develop. It's a
tree, and subtasks are marked with indentation.

## Unreleased

<<<<<<< HEAD
- Removed caching for globs that caused bugs in Python bindings.
- Documentation updates

## 0.6.9 (2024-07-22)
=======
## 0.6.9 (2024-07-29)
>>>>>>> eaabfbf3

- Added sqlite-query dependency to xvc pipelines. A step is invalidated to run when the output from an SQLite query changes.
- Moved bundled sqlite behind a feature flag, bundled_sqlite.
- Merged xvc-workflow-tests crate to the main xvc crate.
<<<<<<< HEAD
- Added compiling Xvc with non-default features document

## 0.6.8 (2024-07-15)
=======
- Added compiling Xvc with non-default features to the book.

### 0.6.8 (2024-07-15)
>>>>>>> eaabfbf3

- Modifications for Python bindings

## 0.6.7 (2024-03-18)

- Added `xvc file share` command to share files from S3 signed URLs

## 0.6.6 (2024-01-12)

- Added `xvc pipeline step remove` command
- Added `to` and `for` as aliases to `--step-name` option in `xvc pipeline step dependency`
- Added custom Display implementation for dependency types

## 0.6.5 (2024-01-01)

- Add benchmarks between Xvc and DVC

  - Add how-to/benchmark-versus-dvc.md
  - Add regex filtering for how-to documents to trycmd test docs

- Refactored Pipelines API to expose more functionality
  - PR: <https://github.com/iesahin/xvc/pull/243>
  - Exposed Git operations in the API
- Fixed `xvc pipeline step update` clobbering `--when` option

- Added `xvc pipeline step list` command to list pipeline steps

- Updated file related operations not to list all files
  - Added `XvcPathMetadataProvider` to `xvc-walker` to cache file system metadata
- Added git revision to the version stringZ
- `xvc file list` doesn't list files starting with `.` now.
  - Added `--show-dot-files` to list them.
- Fixed `--recheck-method` to be reset to default if not specified

## 0.6.3 (2023-11-02)

- Updated README and added its commands to the tests
- Updated openssl dependency to use vendored feature for Python bindings
- Fixed clippy warnings
- Initial Python bindings in <https://github.com/iesahin/xvc.py>

## 0.6.2 (2023-10-13)

- Updated `xvc file track` reference and examples
- Added mdbook-admonish for admonitions
- Fixed `--skip-git` option not working correctly
  - Added documentation for turning off automated Git operations
  - PR: <https://github.com/iesahin/xvc/pull/238>
- Updated Readme and added it to tests

## 0.6.1 (2023-10-05)

- Added --min-size (-s) option to xvc-test-helper create-directory-tree
  - PR: <https://github.com/iesahin/xvc/pull/229>
- Updated `xvc pipeline dag` and reference docs.
  - PR: <https://github.com/iesahin/xvc/pull/232>
  - Dependency and outputs are shown with different shapes according to their types in Graphviz format
  - Simplify DAG creation for both dot and mermaid formats

## 0.6.0 (2023-08-28)

- Major overhaul in pipelines
  - PR: <https://github.com/iesahin/xvc/pull/224/>
  - Added `--generic`, `--url`, `--regex-items`, `--line-items`, `--glob-items`
  - as dependency types to `xvc pipeline step dependency` command
  - Updated `xvc pipelines` to run the pipeline by creating a thread for each step.
  - Updated pipelines state machine
  - Added environment variable injection to `--regex-items`, `--line-items` and `--glob-items` dependencies.
  - Reference examples for `xvc pipeline export` and `xvc pipeline import`
  - Refactored `xvc-core` crate for digest structures
  - Refactored `xvc-pipelines` create to move dependencies to files
- Added reference examples for `xvc storage new ...` commands.
  - PR: <https://github.com/iesahin/xvc/pull/222>
  - Issue: <https://github.com/iesahin/xvc/issue/221>
- Add `xvc pipeline new` reference examples.

  - Remove `--set-default` option from the command.

- Added reference examples for `xvc storage new ...` commands.

  - PR: <https://github.com/iesahin/xvc/pull/222>
  - Issue: <https://github.com/iesahin/xvc/issue/221>

- Add `--format mermaid` to `xvc pipeline dag`

- Standardize digests with AttributeDigest trait
- Add Diffable trait to compare records and actuals
- Refactor `xvc pipeline` comparisons to use Diff

## 0.5.2 (2023-02-13)

- Refactor "cache type" to "recheck method" in all code and documentation
  - Issue: <https://github.com/iesahin/xvc/issues/203>
  - Renamed `CacheType` to `RecheckMethod`
  - Revised documentation for recheck methods
- Add `xvc file untrack` command.
  - Issue: <https://github.com/iesahin/xvc/issues/113>
  - Write the reference page: book/src/ref/xvc-file-untrack.md
    - I believe there must be two separate commands: `xvc file untrack` and `xvc file remove`. The former is to remove the file from Xvc tracking, and the latter is to remove the file from the workspace, cache, or storages. There are valid use cases to remove the file from cache without untracking it, and vice versa.
    - There will also be a `xvc file versions` command to list the versions of a file and restore them to a directory.
    - I think it's better to implement remove and untrack commands in one go.
    - Added `join` to AbsolutePath.
      - Assert the parameter is not absolute.
        - Caused error in xvc init: Fixed ✅
        - Caused error in updating gitignores: Fixed ✅
    - Error in recheck for existing paths: Fixed ✅
    - XvcCachePath returns a partial path for reporting
    - Change all PathBuf elements in XvcRoot to AbsolutePath
    - Sort results of `--restore-versions` by entity id ✅
    - Delete cache files
    - Remove empty directories after untracking ✅
  - Update book/src/start/from-dvc.md for `xvc file untrack` ✅
- Restructure output channel to send/receive `Option<XvcOutputLine>` instead of `XvcOutputLine`
  - Refactor all commands to use the new output channel ✅
- Add `xvc file remove` command
  - Add RemoveCLI and the command dispatcher ✅
  - Implemented remove for local cache
    - Implement `--all-versions`
    - Implement `--only-version`
  - Implement `--from-remote`
  - Implement `XvcStorageOperations::delete` for all storage types
- Update `xvc-test-helper generate-random-file` and `create-directory-tree` to receive random seed
- Update `xvc storage new local` ref page to include examples

## 0.5.1 (2023-01-28)

- Fix Build Badge in Readme
  - Fixed per <https://github.com/badges/shields/issues/8671>
- Revised Readme and added _Future and Maintanence_ section.
- Fix EntityGenerator bug that saves even if no new entity is created
  - Issue: <https://github.com/iesahin/xvc/issues/185>
  - Added test_multi_save
  - Added a dirty flag to EntityGenerator
  - Separated load and new behavior
    - New makes the generator dirty. Load doesn't.
- Add `xvc file move` command.
  - Issue: <https://github.com/iesahin/xvc/issues/177>
  - Write the reference page: book/src/ref/xvc-file-move.md
  - Add `move` to `XvcFileCLI`
  - Add MoveCLI
  - Refactor and split cmd_copy
    - A function to get source files
    - A function to map source files to destination files
    - A function to perform copy operations
    - A function to recheck
  - Write cmd_move
    - Wrote modified functions of operations and destination mapping from cmd_copy
    - Other functions from cmd_copy are reused
  - Add template for xvc-file-move.in
  - Fixed a bug in `xvc file copy` about changed source files.
  - `xvc file move --no-recheck` deletes the source files.
- Added Giscus to the documentation
  - PR: <https://github.com/iesahin/xvc/pull/215>
  - All docs pages can be commented with Giscus.

## 0.5.0 (2023-01-23)

- Refactor XvcEntity to `(u64, u64)`
  - Issue: <https://github.com/iesahin/xvc/issues/198>
  - PR: <https://github.com/iesahin/xvc/pulls/201>
  - `From<u128>` and `Into<u128>`
  - `From<(u64, u64)>` and `Into<(u64, u64)>`
  - Tests
    - Add tests for `From<u128>` and `Into<u128>` ecs/src/ecs/mod.rs
    - Fix doc tests that use `100usize` to create `XvcEntity`
  - Update the ECS documentation
    - Update arch/ecs.md
    - Search for any `XvcEntity` references that may be changed
- `xvc-test-helper` binary is not produced at builds
  - Moved it from dev-dependencies to dependencies in workflow_tests/Cargo.toml
    - Still doesn't work 🛑
    - We need binary dependencies in cargo: <https://rust-lang.github.io/rfcs/3028-cargo-binary-dependencies.html>,
    - It's available in nightly: <https://github.com/rust-lang/cargo/issues/9096>
    - Revert to dev-dependencies
  - `z_test_docs` fails immediately if no `xvc-test-helper` binary is found.
  - Run the tests without `-p workflow_tests`
    - Hypothesis: The reason the test helper binary is not produced is that we run only `workflow_tests` crate.
    - Looks this hypothesis is not correct.
  - The best way seems to be adding
    <https://docs.rs/escargot/latest/escargot/> and building the binary before
    the doc tests.
    - Now builds the binary before running the doc tests. ✅
- Write pipelines code documentation <https://github.com/iesahin/xvc/issues/88>
- Add `xvc file copy` command
  - Issue: <https://github.com/iesahin/xvc/issues/179>
  - PR: <https://github.com/iesahin/xvc/issues/206>
  - Create the user interface
    - Add `copy` to `XvcFileCLI`
    - Created CopyCLI
  - Write the documentation and doc tests:
    - Write initial examples: book/src/ref/xvc-file-copy.md
    - Create a fixture directory `xvc-file-copy.in`
  - Implement the command
    - Select source
    - Select destination
      - Do we store directories with trailing / or not❓
        - Write tests for consistency
          - Added `test_xvc_path_naming` proptests and modified XvcPath
            constructor to accept absolute paths conditionally. ✅
        - We don't store directories with trailing / ℹ️
      - Create destination XvcPaths ✅
        - Add join function to XvcPath ✅
      - Create destination cache type, metadata, digest, text-or-binary ✅
      - Should we create destination directory records❓
        - It's better to create them to update gitignore files. ✅
      - Update gitignore files in destinations
        - Use update_dir_gitignore for new directories and update_file_gitignore for new files.
        - Move gitignore functions from track/mod.rs to common/gitignore.rs
          - Gitignore handling is actually a recheck sub-operation.
            - Git doesn't mind if we don't create anything in the workspace.
            - We should update gitignores in recheck, but how can we do that for
              directories that may contain non-tracked files❓
            - While creating files and parent directories we can update gitignores
              in the parent directories.
              - If a directory is not already ignored in creation, we can create a gitignore with a single line `*` to ignore all files.
              - After all files are rechecked, we can check whether they are not ignored by Git, and update necessary gitignores.
        - Create an IgnoreWriter system with crossbeam_channels
          - The channel will send/receive `Option<IgnoreOperation>` messages.
          - If it receives a None message, it will stop and the collected
            dir/files will be written to ignore files.
          - This pattern can be used for all operations.
      - Split targets_from_store to receive a store struct to filter. ✅
        - This is to prevent unnecessary reload in copy.
      - Convert former XvcRoot type to XvcRootInner and XvcRoot to `Arc<XvcRootInner>`
        - This is to pass the object to threads easily.
  - Updated default format string for `xvc file list`
    - Moved `name` block to the end of the format string ✅

## v0.4.2 (2023-01-17)

- `xvc file carry-in` <https://github.com/iesahin/xvc/issues/174>
  - PR <https://github.com/iesahin/xvc/pull/194>
    - `xvc file list` debugging <https://github.com/iesahin/xvc/issues/197>
      - Fixed slicing bug ✅
      - Recursive option
        - If not given all files including the ignored files will be reported.
          - Ignored files will be reported with file type `I`
      - Add `G` for as a file type for git-tracked files.
      - `DX         224 2022-12-31 08:21:11   dir-0001/dir-0001  rcd \n`
        - Fix `rcd` ✅
      - Count lines in the result
        - I think it's better to write all of this as a doc test
- create a `xvc-test-helper create-directory-hierarchy` command.
  - Add a main.rs to xvc-test-helper ✅
  - Add clap to parse CLI
    - Add subcommands ✅
      - create directory tree
      - random dir name --prefix str --seed u64
      - random temp dir --prefix str
      - seeded temp dir --seed u64
      - create temp dir
      - run in temp dir
      - run in temp git dir
      - create temp git dir
      - generate random file filename size
      - generate filled file filename size byte
      - generate random text file filename num_lines
    - Add to doc-tests
      - added with `cargo_bin!` ✅
      - began to add `xvc-file-list.md`
        - Open doc test results in a directory
          - Use neovim for this
      - It looks we need to update directory permissions in the cache too
        - updated move_to_cache function
      - fix recheck errors
        - it looks recheck doesn't check whether the file is changed before trying to checkout
        - do we use `--text-or-binary` option to update the file?
          - removed the option from help text ✅
        - I think we need a `DEBUG` level in XvcOutput for otherwise irrelevant information
          - Added debug option to XvcOutputLine
          - Changed all noisy output to debug! ✅
      - fix `carry-in` errors
        - updated outputs
        - there seems to be a bug to update the stores
        - add watches for several places.
        - the bug was about missing configuration keys.
          - it must warn/panic when the keys are not there.
            - all machinery is there, it must report error, but doesn't.
      - there seems to be a bug in xvc list output about cached/workspace sizes
        - yes, there was. fixed the summary. ✅
    - started moving `test_file_list.rs` to document test.
      - `--recheck-as` option must be introduced instead of `--cache-type`.
      - there is a bug in `track` when `--cache-type` is given. 🐛
        - pmm doesn't contain directory contents
          - fixed ✅
      - the sorting for timestamp and size are not working
        - fixed ✅
      - if a field is blank or None, it should print spaces.
        - Done for size and timestamp ✅
    - Why the cache size is empty when they are not reported
      - Fixed. Loads the rec content digests always now. ✅
    - We need more tests for other sorting options to increase coverage perhaps.
      - removed older tests and added only the sorting test to xvc file list wf tests
      - tests in ref md is larger than this file anyway.
    - Listing only the changed.
      - As a status command.
  - Fix `xvc file hash` tests
    - create directory tree needs an option to create random files or filled files
      - update all uses ✅
      - modify test helper to have this option ✅
  - Fix `xvc file list` tests
    - Fix counting and sorting tests ✅
  - Could we have file, line, function etc in panic! / error! macros?
    - Modified and did this ✅
  - Fix `xvc file recheck parallel` tests
    - There is a failing command, which one?
      - It looks like a plain recheck after hardlink
      - The target permissions should be removed
    - The bug seems to be in `xvc file track`
      - There is a gitignore bug
        - Fixed it by using the targets directly
    - The failure is in cleanup, about permissions.
      - Delete files and directories one by one
        - Deleted by shell ✅
  - Fix `xvc root`
    - `--debug` should only determine the xvc.log output
      - changed output in `run_xvc` fn ✅
  - Fix `xvc pipeline export` tests
    - There must be sorting in the output, as we changed the stores to HStore ✅
  - Fix `xvc pipeline import` tests
    - The same changes, ordering of elements changed ✅
  - Fix `xvc pipeline run` tests
    - The example repository again and again ✅
  - Fix `xvc storage generic fs` tests
    - Where is the actual error?
      - It was about removing the repos
  - Fix `xvc storage local` tests ✅
    - Cache operations from storages should be done on temp dir and _move to cache_ must be used for all
      - This is to keep permission operations correct
      - I did this in the trait ✅
      - Modified all receive functions to return a temp dir ✅<|MERGE_RESOLUTION|>--- conflicted
+++ resolved
@@ -5,27 +5,18 @@
 
 ## Unreleased
 
-<<<<<<< HEAD
 - Removed caching for globs that caused bugs in Python bindings.
 - Documentation updates
 
 ## 0.6.9 (2024-07-22)
-=======
 ## 0.6.9 (2024-07-29)
->>>>>>> eaabfbf3
 
 - Added sqlite-query dependency to xvc pipelines. A step is invalidated to run when the output from an SQLite query changes.
 - Moved bundled sqlite behind a feature flag, bundled_sqlite.
 - Merged xvc-workflow-tests crate to the main xvc crate.
-<<<<<<< HEAD
 - Added compiling Xvc with non-default features document
 
 ## 0.6.8 (2024-07-15)
-=======
-- Added compiling Xvc with non-default features to the book.
-
-### 0.6.8 (2024-07-15)
->>>>>>> eaabfbf3
 
 - Modifications for Python bindings
 
