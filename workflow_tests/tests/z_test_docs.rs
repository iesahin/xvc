use std::{
    env, fs,
    path::{Path, PathBuf},
};

use anyhow::anyhow;

use regex::Regex;

use xvc::error::Result;
use xvc_logging::watch;
use xvc_test_helper::{make_symlink, random_temp_dir, test_logging};

use fs_extra::{self, dir::CopyOptions};

const DOC_TEST_DIR: &str = "docs/";

fn link_to_docs() -> Result<()> {
    test_logging(log::LevelFilter::Trace);
    let book_base = Path::new("../book/src/");

    let trycmd_tests = if let Ok(trycmd_tests) = std::env::var("XVC_TRYCMD_TESTS") {
        trycmd_tests.to_lowercase()
    } else {
        "intro,start,how-to,storage,file,pipeline,core".to_owned()
    };

    let mut book_dirs_and_filters = vec![];
    if trycmd_tests.contains("intro") {
        book_dirs_and_filters.push(("intro", r".*"));
    }
    if trycmd_tests.contains("start") {
        book_dirs_and_filters.push(("start", r".*"));
    }
    if trycmd_tests.contains("how-to") || trycmd_tests.contains("howto") {
        book_dirs_and_filters.push(("how-to", r".*"));
    }

    if trycmd_tests.contains("storage") {
        book_dirs_and_filters.push(("ref", r"xvc-storage.*"));
    }
    if trycmd_tests.contains("file") {
        book_dirs_and_filters.push(("ref", r"xvc-file.*"));
    }

    if trycmd_tests.contains("pipeline") {
        book_dirs_and_filters.push(("ref", r"xvc-pipeline.*"));
    }

    if trycmd_tests.contains("core") {
        book_dirs_and_filters.push(("ref", r"^xvc-[^psf].*"))
    }

    let book_dirs_and_filters = book_dirs_and_filters;

    let template_dir_root = Path::new("templates");

    // This is a directory that we create to keep testing artifacts outside the code
    // It has the same structure with the docs, but for each doc.md file, a doc.in/ and doc.out/
    // directory is created and these are linked from the running directory.
    let test_collections_dir = random_temp_dir(Some("xvc-trycmd"));

    println!(
        "Documentation Test Directory: {}",
        test_collections_dir.to_string_lossy()
    );

    fs::create_dir_all(&test_collections_dir)?;

    //Remove all symlinks to create new ones
    let doc_dir = Path::new(DOC_TEST_DIR);
    watch!(doc_dir);
    jwalk::WalkDir::new(doc_dir).into_iter().for_each(|f| {
        watch!(f);
        if let Ok(f) = f {
            if f.metadata().unwrap().is_symlink() {
                fs::remove_file(f.path()).unwrap();
            }
        }
    });

    for (dir, filter_regex) in book_dirs_and_filters {
        let test_collection_dir = test_collections_dir.join(dir);
        let name_filter = Regex::new(filter_regex).unwrap();

        let book_dir = book_base.join(dir);
        assert!(book_dir.exists(), "{:?} doesn't exist", &book_dir);
        let book_paths: Vec<PathBuf> = jwalk::WalkDir::new(book_base.join(dir))
            .into_iter()
            .filter_map(|f| {
                watch!(f);
                if let Ok(f) = f {
                    if f.metadata().unwrap().is_file()
                        && name_filter.is_match(f.file_name().to_string_lossy().as_ref())
                    {
                        Some(f.path())
                    } else {
                        None
                    }
                } else {
                    None
                }
            })
            .collect();

        watch!(test_collection_dir);
        fs::create_dir_all(&test_collection_dir)?;
        for p in book_paths {
            let basename: PathBuf = p.file_name().unwrap().into();
            let symlink_path = doc_dir.join(dir).join(&basename);

            watch!(symlink_path);
            make_symlink(Path::new("../..").join(p), &symlink_path)?;

            // If we have a template input directory in `templates/`, we copy it.
            // Otherwise create a new blank directory as cwd.
            let stem = basename.file_stem().unwrap().to_string_lossy();
            let in_dir_name = format!("{stem}.in");
            let in_dir = test_collection_dir.join(&in_dir_name);
            let cwd = env::current_dir()?;
            let input_template_dir = cwd.join(template_dir_root.join(&in_dir_name));
            if input_template_dir.exists() {
                println!("Copying template dir: {input_template_dir:?} to {in_dir:?}");
                fs_extra::dir::copy(
                    &input_template_dir,
                    &test_collection_dir,
                    &CopyOptions::default(),
                )
                .map_err(|e| anyhow!("FS Extra Error: {e:?}"))?;
            } else {
                fs::create_dir(&in_dir)?;
            }

            // Link to the directory TMPDIR we just created above.
            // This is to renew test input for each run.
            let in_dir_symlink = doc_dir.join(dir).join(&in_dir_name);
            if in_dir_symlink.is_symlink() {
                fs::remove_file(&in_dir_symlink)?;
            }
            make_symlink(&in_dir, &in_dir_symlink)?;

            // Create output dir if only template dir exists
            let out_dir_name = format!("{stem}.out");
            let output_template_dir = template_dir_root.join(&out_dir_name);
            if output_template_dir.exists() {
                let out_dir = test_collection_dir.join(&out_dir_name);
                let out_dir_symlink = doc_dir.join(dir).join(&out_dir_name);
                if out_dir_symlink.is_symlink() {
                    fs::remove_file(&out_dir_symlink)?;
                }
                make_symlink(&out_dir, &out_dir_symlink)?;
                watch!(&out_dir);
            }
        }
    }

    Ok(())
}

#[test]
#[cfg(target_os = "macos")]
fn z_doc_tests() -> Result<()> {
    use std::time::Duration;

    link_to_docs()?;

    let xvc_th = escargot::CargoBuild::new()
        .bin("xvc-test-helper")
        .current_release()
        .current_target()
        .manifest_path("../test_helper/Cargo.toml")
        .run()
        .map_err(|e| anyhow!("Failed to build xvc-test-helper: {e:?}"))?;

    let path_to_xvc_test_helper = xvc_th.path().to_path_buf();
    assert!(path_to_xvc_test_helper.exists());

    let timeout = if let Ok(secs) = std::env::var("XVC_TRYCMD_DURATION") {
        Duration::from_secs(secs.parse::<u64>().unwrap())
    } else if std::option_env!("CI").is_some() {
        Duration::from_secs(90)
    } else {
        Duration::from_secs(30)
    };

    trycmd::TestCases::new()
        // .register_bin("xvc", &path_to_xvc_bin)
        .register_bin("xvc-test-helper", &path_to_xvc_test_helper)
        .register_bin("git", which::which("git")?)
        .register_bin("echo", which::which("echo"))
        .register_bin("cat", which::which("cat"))
        .register_bin("ls", which::which("ls"))
        .register_bin("rm", which::which("rm"))
        .register_bin("perl", which::which("perl"))
        .register_bin("tree", which::which("tree"))
        .register_bin("zsh", which::which("zsh"))
        .register_bin("dot", which::which("dot"))
        .register_bin("unzip", which::which("unzip"))
<<<<<<< HEAD
        .register_bin("python3", which::which("python3"))
        .register_bin("dvc", Path::new("./.venv/bin/dvc"))
=======
>>>>>>> 2acf6822
        .case("docs/*/*.md")
        .timeout(timeout)
        // We skip this for the time being.
        .skip("docs/start/ml.md");

    Ok(())
}<|MERGE_RESOLUTION|>--- conflicted
+++ resolved
@@ -196,11 +196,8 @@
         .register_bin("zsh", which::which("zsh"))
         .register_bin("dot", which::which("dot"))
         .register_bin("unzip", which::which("unzip"))
-<<<<<<< HEAD
         .register_bin("python3", which::which("python3"))
-        .register_bin("dvc", Path::new("./.venv/bin/dvc"))
-=======
->>>>>>> 2acf6822
+        .register_bin("dvc", Path::new(".venv/bin/dvc"))
         .case("docs/*/*.md")
         .timeout(timeout)
         // We skip this for the time being.
