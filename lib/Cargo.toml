--- conflicted
+++ resolved
@@ -1,10 +1,6 @@
 [package]
 name = "xvc"
-<<<<<<< HEAD
-version = "0.6.9-alpha.3"
-=======
 version = "0.6.9"
->>>>>>> eaabfbf3
 edition = "2021"
 description = "An MLOps tool to manage data files and pipelines on top of Git"
 authors = ["Emre Şahin <contact@emresahin.net>"]
@@ -24,16 +20,6 @@
 path = "src/main.rs"
 
 [dependencies]
-<<<<<<< HEAD
-xvc-config = { version = "0.6.9-alpha.3", path = "../config" }
-xvc-core = { version = "0.6.9-alpha.3", path = "../core" }
-xvc-logging = { version = "0.6.9-alpha.3", path = "../logging" }
-xvc-ecs = { version = "0.6.9-alpha.3", path = "../ecs" }
-xvc-file = { version = "0.6.9-alpha.3", path = "../file" }
-xvc-pipeline = { version = "0.6.9-alpha.3", path = "../pipeline" }
-xvc-walker = { version = "0.6.9-alpha.3", path = "../walker" }
-xvc-storage = { version = "0.6.9-alpha.3", path = "../storage" }
-=======
 xvc-config = { version = "0.6.9", path = "../config" }
 xvc-core = { version = "0.6.9", path = "../core" }
 xvc-logging = { version = "0.6.9", path = "../logging" }
@@ -42,7 +28,6 @@
 xvc-pipeline = { version = "0.6.9", path = "../pipeline" }
 xvc-walker = { version = "0.6.9", path = "../walker" }
 xvc-storage = { version = "0.6.9", path = "../storage" }
->>>>>>> eaabfbf3
 
 
 ## Cli and config
@@ -149,8 +134,4 @@
 test-case = "^3.3"
 trycmd = "^0.15"
 which = "^6.0"
-<<<<<<< HEAD
-xvc-test-helper = { version = "0.6.9-alpha.3", path = "../test_helper/" }
-=======
-xvc-test-helper = { version = "0.6.9", path = "../test_helper/" }
->>>>>>> eaabfbf3
+xvc-test-helper = { version = "0.6.9", path = "../test_helper/" }