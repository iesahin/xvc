# Xvc for DVC Users

[DVC](https://dvc.org) is an MLOps utility to track data, pipelines and machine
learning experiments on top of Git. Xvc is inspired by DVC in its purpose, but
there are major technical differences between these two.

Note that this document refers mostly to Xvc v0.6 and DVC 2.30.
Both commands are in development, and similarities and differences may change in time.

## Similarities

The purposes of these two commands are similar, and these are alternatives to
each other. Both of these aims to manage data, pipelines and experiments of an
ML project.

Both of the utilities similarly work on top of Git. DVC became more bound to
Git after the introduction of its experiment tracking features. Before that,
Git was optional (but recommended) for DVC.

Xvc has the same optional and recommended reliance on Git but all features are
available without Git. Xvc uses Git with its CLI interface like a user, without
any reliance on a particular library.

Both of these commands use hashing the content to detect changes in files.

Both of these use DAGs to represent pipelines.

## Conceptual Differences

**stage vs. step**: What DVC calls "stage" in a data pipeline, Xvc calls
"step." "Stage" has a different meaning in the Git context, and I believe using
the same word in a different meaning increases the mental effort to describe
and understand.

**remmote vs storage**: What DVC calls "remote", Xvc calls "storage." This is
to emphasize the difference between Xvc storages and Git remotes.

**pipeline definitions**: In DVC, there is a 1-1 correspondence between
`dvc.yaml` files in a repository and the pipelines. When you want to create a
new pipeline, you create a new file in DVC.

In Xvc, pipelines are abstract. They are defined with [`xvc
pipeline`](/ref/xvc-pipeline.md) family of commands. No single file contains a
pipeline definition. You can [export pipelines](/ref/xvc-pipeline-export.md) to
YAML, JSON, and TOML, and [import them](/ref/xvc-pipeline-import.md) after
making changes. Xvc doesn't consider any file format authoritative for
pipelines, and their YAML/JSON/TOML representation may change between versions.

**Files in the user workspace;** DVC is more liberal in creating files among
user files in the repository. When you add a file to DVC with `dvc add`, DVC
creates a `.dvc` file next to it. Xvc only creates a `.xvc/` directory in the
repository root and only updates `.gitignore` files to hide tracked files from
Git. You won't see any files added next to your data files.

**cache-type vs recheck-method**: Cache type, (or rather
[recheck](/concepts/recheck.md) method) that is whether a file in the
repository is linked to its cached version by copying, reflink, symlink or
hardlink is determined repository-wide in DVC. You can either have all your
cache links as symlinks, or hardlinks, etc. Xvc tracks these per file, you can
have one file symlinked to the cache, another file copied from the cache, etc.

## Command Differences

<<<<<<< HEAD
```admonition warning
=======
```admonish warning
>>>>>>> eaabfbf3
Some of the Xvc commands described here are still in development.
```

While naming Xvc commands, we tried our best to avoid name clashes with Git.
Having both `git push` and `dvc push` commands may look beneficial for
understanding at first, as these two are analogous. However, giving the same name
also hides important details that are more difficult to emphasize later. (e.g.
DVC experiments are _Git objects_ that are pushed to _Git remotes_, while the
files changed during experiments are pushed to _DVC remotes._)

`dvc add` can be replaced by [`xvc file track`](/ref/xvc-file-track.md). `dvc
add` creates a `.dvc` file (formatted in YAML) in the repository. Xvc doesn't
create separate files for tracked paths.

Instead of deleting `.dvc` files to remove a file from DVC, you can use [`xvc
file untrack`](/ref/xvc-file-untrack.md). It can also restore all versions of
an untracked file to a directory.

`dvc check-ignore` can be replaced by `xvc check-ignore`. Xvc version can be
used against any other ignore filename. (`.gitignore`,`.ignore`,
`.fooignore`...)

`dvc checkout` is replaced by [`xvc file recheck`](/ref/xvc-file-recheck.md).
There is a `--recheck-method` (shortened as `--as`) option in several Xvc
commands to tell whether to check out as symlink, hardlink, reflink or copy.

`dvc commit` is replaced by [`xvc file carry-in`](/ref/xvc-file-carry-in). They
both cache the files if they are changed.

There is no command similar to `dvc config`. You can either edit the
[configuration files](/intro/configuration.md), or modify configuration with
`-c` options in each run. You can also supply all configuration from the
environment. See [Configuration](/intro/configuration.md).

`dvc dag` is replaced by `xvc pipeline dag`. DVC version uses ASCII art to
present the pipeline. Xvc doesn't provide ASCII art, instead provides either a
Graphviz representation or mermaid diagram.

`dvc data status` and `dvc status` can be replaced by `xvc file list`. Xvc
version doesn't provide information about the pipelines, or remote storages.

There is no command similar to `dvc destroy` in Xvc. There will be an [`xvc
deinit`](/ref/xvc-deinit.md) command at some point. Until then, you can just
delete `.xvc/` directory and all `.xvcignore` files in your repository to
_destroy._

There is no command similar to `dvc diff` in Xvc.

There is no command similar to `dvc doctor` or `dvc version`. Version
information should be visible in the help text. Unless [compiled from source
with feature flags](/intro/install.md), Xvc binaries don't have feature
differences.

Currently, there are no commands corresponding to `dvc exp` set of commands.
This is on the roadmap for Xvc. Scope, implementation, and actual commands may
differ.

`dvc fetch` is replaced by [`xvc file bring
--no-recheck`](/ref/xvc-file-bring.md).

Instead of freezing "pipeline stages" as in `dvc freeze`, and unfreezing with
`dvc unfreeze`, `xvc pipeline step update --changed
[never|always|by_dependencies]` can be used to specify if/when to run a
pipeline step.

Instead of `dvc gc` to "garbage-collect" files, you can use [`xvc file
remove`](/ref/xvc-file-remove.md) with various options.

There is no corresponding command for `dvc get-url` in Xvc. You can use
`wget` or `curl` instead.

Currently there is no command to replace `dvc get` and `dvc import`, and `dvc
import-url`. URL dependencies are supported in the pipeline with `xvc pipeline step dependency --url`.

Instead of `dvc install` like hooks, Xvc issues Git commands itself if
`git.auto_commit` , `git.auto_stage` configuration options are set.

There is no corresponding command for `dvc list-url`.

`dvc list` is replaced by [`xvc file list`](/ref/xvc-file-list.md) for local
paths. Its remote capabilities are not implemented but is on the roadmap.

Xvc doesn't mix files from different repositories in the same storage. There
is an ID for each Xvc repo that's also used in remote storage paths.

Currently, there is no params/metrics tracking/diff similar to `dvc params`,
`dvc metrics` or `dvc plots` commands in Xvc.

`dvc move` is replaced by [`xvc file move`](/ref/xvc-file-move.md).

`dvc push` is replaced by [`xvc file send`](/ref/xvc-file-send.md).

`dvc pull` is replaced by [`xvc file bring`](/xvc-file-bring.md).

There are no commands similar to `dvc queue` for experiments in Xvc.
Experiment tracking will probably be handled differently.

`dvc remote` set of commands are replaced by `xvc storage` set of commands.
You can use `xvc storage new` for adding new storages. Currently, there is no
"default remote" facility in Xvc. Instead of `dvc remote modify`, you can use
`xvc storage remove` and `xvc storage new`.

There is no single command to replace `dvc remove`. For files, you can use
[`xvc file delete`](/ref/xvc-file-delete.md). For pipelines steps, you can use
][`xvc pipeline step remove`](/ref/xvc-pipeline-step-remove.md)

Instead of `dvc repro`, Xvc has [`xvc pipeline
run`](/ref/xvc-pipeline-run.md). If you want to reproduce a pipeline, you can
use `xvc pipeline run` again.

`xvc root` is for the same purpose as `dvc root`.

`dvc run` (that defines a stage in DVC pipeline and immediately runs it) can
be replaced by [`xvc pipeline`](/ref/xvc-pipeline.md) set of commands. [`xvc
pipeline new`](/ref/xvc-pipeline-new.md) for a new pipeline, [`xvc pipeline
step new`](/ref/xvc-pipeline-step-new.md) for a new step in the pipeline, [`xvc
pipeline step dependency`](/ref/xvc-pipeline-step-dependency.md) to specify
dependencies of a step, [`xvc pipeline step
output`](/ref/xvc-pipeline-step-output.md) to specify outputs of a step and
[`xvc pipeline run`](/ref/xvc-pipeline-run.md) to run this pipeline.

Instead of `dvc stage add`, we have [`xvc pipeline step
new`](/ref/xvc-pipeline-step-new.md). For `dvc stage list`, we have [`xvc
pipeline step list`](/ref/xvc-pipeline-step-list.md).

There is no (need) for `dvc protect` or `dvc unprotect` commands in Xvc.
"Cache type" of Xvc is not a repository-wide option, and called ["recheck
method"](/concepts/recheck.md). If you want to track a certain directory as
symlink, and another as hardlink, you can do so with `xvc file recheck --as`.
If you want identical files copied to one directory _and_ linked in another,
[`xvc file copy`](/ref/xvc-file-copy.md) can help.

DVC needs `dvc update` for external dependencies in pipelines. Xvc checks
their metadata like any other dependency before downloading and invalidates the
step if the URL/file has changed automatically.

DVC leaves Git operations to the user, and automates them to a certain degree
with Git hooks. Xvc adds Git commits to the repository after operations by
default.

## Extra Features of Xvc

Xvc can use multiple of hashing functions, like BLAKE3, BLAKE2s, SHA2-256 and
SHA3-256. More can be added upon request. The only requirement for hashes is
having 32-hex digits (256 bits) of output.

In its pipelines, Xvc has more flexibility in defining dependencies. DVC
supports files, directories and hyperparameters. Xvc supports additionally

- globs
- text file lines defined by line numbers,
- text file lines defined by regular expressions,
- URLs
- Sqlite queries,

## Technical Differences

- DVC is written in Python. Xvc is written in Rust.

- DVC uses MD5 to check file content changes. Xvc uses BLAKE3 by default, and
  can be configured to use BLAKE2s, SHA2-256 and SHA3-256.

- DVC tracks file/directory changes in separate `.dvc` files. Xvc tracks them
  in `.json` files in `.xvc/store`. There is no 1-1 correspondence between these
  files and the directory structure.

- DVC uses Object-Oriented Programming in Python. Xvc tries to minimize
  function/data coupling and uses an Entity-Component System (`xvc-ecs`) in its
  core.

- DVC remotes are identical to their cache in structure, and multiple DVC
  repositories use the same remote by mixing files. This provides
  inter-repository deduplication. Xvc uses separate directory for each
  repository. This means identical files in separate Xvc repositories are
  duplicated and when you want to delete all files associated with a repository,
  you can do so without the risk of deleting files used in other repositories.

- DVC considers directories as file-equivalent entities to track with `.dvc`
  files pointing to `.json` files in the cache. Xvc doesn't track directories as
  identical to files. They are considered collections of files.

- DVC uses [Dulwich](https://www.dulwich.io) for Git operations. Xvc [executes
  the Git process directly](/arch/git-and-xvc.md), with its common command line
  options.<|MERGE_RESOLUTION|>--- conflicted
+++ resolved
@@ -61,11 +61,7 @@
 
 ## Command Differences
 
-<<<<<<< HEAD
-```admonition warning
-=======
 ```admonish warning
->>>>>>> eaabfbf3
 Some of the Xvc commands described here are still in development.
 ```
 
