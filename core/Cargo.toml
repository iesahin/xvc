--- conflicted
+++ resolved
@@ -1,10 +1,6 @@
 [package]
 name = "xvc-core"
-<<<<<<< HEAD
-version = "0.6.9-alpha.3"
-=======
 version = "0.6.9"
->>>>>>> eaabfbf3
 edition = "2021"
 description = "Xvc core for common elements for all commands"
 authors = ["Emre Şahin <contact@emresahin.net>"]
@@ -20,17 +16,10 @@
 crate-type = ["rlib"]
 
 [dependencies]
-<<<<<<< HEAD
-xvc-config = { version = "0.6.9-alpha.3", path = "../config" }
-xvc-logging = { version = "0.6.9-alpha.3", path = "../logging" }
-xvc-ecs = { version = "0.6.9-alpha.3", path = "../ecs" }
-xvc-walker = { version = "0.6.9-alpha.3", path = "../walker" }
-=======
 xvc-config = { version = "0.6.9", path = "../config" }
 xvc-logging = { version = "0.6.9", path = "../logging" }
 xvc-ecs = { version = "0.6.9", path = "../ecs" }
 xvc-walker = { version = "0.6.9", path = "../walker" }
->>>>>>> eaabfbf3
 
 ## Cli and config
 clap = { version = "^4.4", features = ["derive"] }
@@ -91,10 +80,6 @@
 
 
 [dev-dependencies]
-<<<<<<< HEAD
-xvc-test-helper = { version = "0.6.9-alpha.3", path = "../test_helper/" }
-=======
 xvc-test-helper = { version = "0.6.9", path = "../test_helper/" }
->>>>>>> eaabfbf3
 proptest = "^1.4"
 test-case = "^3.3"