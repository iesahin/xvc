//! Core file operationscorefil

use std::collections::HashMap;

use std::sync::{Arc, Mutex, RwLock};
use std::thread::{self, JoinHandle};
use std::time::Duration;
use xvc_logging::{error, uwr, watch, XvcOutputSender};
use xvc_walker::{build_ignore_patterns, make_watcher, IgnoreRules, MatchResult, PathEvent};

use crate::error::Error;
use crate::error::Result;
use crate::util::xvcignore::COMMON_IGNORE_PATTERNS;
use crate::{XvcFileType, XVCIGNORE_FILENAME};
use crossbeam_channel::{bounded, RecvError, Select, Sender};

use crate::types::{xvcpath::XvcPath, xvcroot::XvcRoot};
use crate::XvcMetadata;

use super::XvcPathMetadataMap;

/// A cached path metadata provider.
/// It starts from `xvc_root` and caches [XvcMetadata] when the paths are requested.
#[derive(Debug)]
pub struct XvcPathMetadataProvider {
    /// The root directory to start walking from
    xvc_root: XvcRoot,
    path_map: Arc<RwLock<XvcPathMetadataMap>>,
    kill_signal_sender: Arc<Sender<bool>>,
    background_thread: Arc<Mutex<JoinHandle<Result<()>>>>,
    output_sender: XvcOutputSender,
    ignore_rules: IgnoreRules,
}

impl XvcPathMetadataProvider {
    /// Create a new PathMetadataProvider
    pub fn new(output_sender: &XvcOutputSender, xvc_root: &XvcRoot) -> Result<Self> {
<<<<<<< HEAD
        let ignore_rules =
            build_ignore_patterns(COMMON_IGNORE_PATTERNS, xvc_root, XVCIGNORE_FILENAME)?;
=======
        let initial_rules = IgnoreRules::try_from_patterns(xvc_root, COMMON_IGNORE_PATTERNS)?;
        let ignore_rules = build_ignore_rules(initial_rules, xvc_root, XVCIGNORE_FILENAME)?;
>>>>>>> 59a71275
        let path_map = Arc::new(RwLock::new(HashMap::new()));

        let (watcher, event_receiver) = make_watcher(ignore_rules.clone())?;
        let (kill_signal_sender, kill_signal_receiver) = bounded(1);

        let xvc_root = xvc_root.clone();
        let xvc_root_clone = xvc_root.clone();
        let path_map_clone = path_map.clone();
        let output_sender = output_sender.clone();
        let event_receiver_clone = event_receiver.clone();

        let background_thread = Arc::new(Mutex::new(thread::spawn(move || {
            let path_map = path_map_clone;
            let fs_receiver = event_receiver_clone;
            let xvc_root = xvc_root_clone;
            // This is not used but to keep the watcher within the thread lifetime
            let watcher = watcher;
            watch!(watcher);

            let handle_fs_event = |fs_event, pmm: Arc<RwLock<XvcPathMetadataMap>>| {
                match fs_event {
                PathEvent::Create { path, metadata } => {
                    let xvc_path = XvcPath::new(&xvc_root, &xvc_root, &path).unwrap();
                    let xvc_md = XvcMetadata::from(metadata);
                    let mut pmm = pmm.write().unwrap();
                    pmm.insert(xvc_path, xvc_md);
                }
                PathEvent::Update { path, metadata } => {
                    let xvc_path = XvcPath::new(&xvc_root, &xvc_root, &path).unwrap();
                    let xvc_md = XvcMetadata::from(metadata);
                    let mut pmm = pmm.write().unwrap();
                    pmm.insert(xvc_path, xvc_md);
                }
                PathEvent::Delete { path } => {
                    let xvc_path = XvcPath::new(&xvc_root, &xvc_root, &path).unwrap();
                    let xvc_md = XvcMetadata {
                        file_type: XvcFileType::Missing,
                        size: None,
                        modified: None,
                    };
                    let mut pmm = pmm.write().unwrap();
                    pmm.insert(xvc_path, xvc_md);
                }
            } };

            let mut sel = Select::new();
            let fs_event_index = sel.recv(&fs_receiver);
            watch!(fs_event_index);
            let kill_signal_index = sel.recv(&kill_signal_receiver);
            watch!(kill_signal_index);

            loop {
                watch!("pmp background updater ticks");
                if let Ok(selection) = sel.select_timeout(Duration::from_millis(100)) {
                    let index = selection.index();
                    watch!(index);
                    if index == fs_event_index {
                        let fs_event = selection.recv(&fs_receiver);
                        watch!(fs_event);
                        watch!(path_map.read());
                        match fs_event {
                            Ok(Some(fs_event)) => {
                                let pmm = path_map.clone();
                                handle_fs_event(fs_event, pmm);
                            }
                            Ok(None) => return Ok(()),
                            Err(e) => {
                                // If the channel is disconnected, return Ok.
                                if e == RecvError {
                                    return Ok(());
                                } else {
                                    error!("Error in fs_receiver: {:?}", e);
                                    return Err(
                                        anyhow::anyhow!("Error in fs_receiver: {:?}", e).into()
                                    );
                                }
                            }
                        }
                        continue;
                    } else if index == kill_signal_index {
                        let _ = selection.recv(&kill_signal_receiver);
                        return Ok(());
                    } else {
                        return Err((anyhow::anyhow!("Unknown selection index: {}", index)).into());
                    }
                }
            }
        })));
        watch!(background_thread);

        Ok(Self {
            xvc_root,
            path_map,
            kill_signal_sender: Arc::new(kill_signal_sender),
            background_thread,
            output_sender,
            ignore_rules,
        })
    }

    /// Returns the [XvcMetadata] for a given [XvcPath].
    pub fn get(&self, path: &XvcPath) -> Option<XvcMetadata> {
        watch!(path);
        if !self.path_map.read().unwrap().contains_key(path) {
            uwr!(self.update_metadata(path), self.output_sender);
        }
        let pm = self.path_map.clone();
        let pm = uwr!(pm.read(), self.output_sender);
        let md = pm.get(path).cloned();
        watch!(&md);
        md
    }

    /// Returns true if the path is present in the repository.
    pub fn path_present(&self, path: &XvcPath) -> bool {
        if !self.path_map.read().unwrap().contains_key(path) {
            uwr!(self.update_metadata(path), self.output_sender);
        }
        let pm = self.path_map.clone();
        let pm = uwr!(pm.read(), self.output_sender);
        if let Some(md) = pm.get(path) {
            !md.is_missing()
        } else {
            false
        }
    }

    fn update_metadata(&self, xvc_path: &XvcPath) -> Result<()> {
        watch!(xvc_path);
        let path = xvc_path.to_absolute_path(&self.xvc_root);
        watch!(path);
        let md = path.symlink_metadata();
        watch!(&md);
        self.path_map
            .write()
            .unwrap()
            .insert(xvc_path.clone(), XvcMetadata::from(md));
        Ok(())
    }

    /// Stop updating the paths by killing the background thread
    pub fn stop(&self) -> Result<()> {
        watch!(self.background_thread);
        self.kill_signal_sender
            .clone()
            .send(true)
            .map_err(Error::from)?;
        watch!(self.background_thread);
        Ok(())
    }

    fn update_with_glob(&self, glob: &str) -> Result<()> {
        watch!(glob);
        for entry in glob::glob(glob)? {
            match entry {
                Ok(entry) => {
                    if matches!(&self.ignore_rules.check(&entry), MatchResult::Ignore) {
                        continue;
                    } else {
                        let xvc_path = XvcPath::new(&self.xvc_root, &self.xvc_root, &entry)?;
                        watch!(xvc_path);
                        if self.path_map.read().unwrap().contains_key(&xvc_path) {
                            continue;
                        } else {
                            let md = entry.symlink_metadata();
                            watch!(&md);
                            self.path_map
                                .write()
                                .unwrap()
                                .insert(xvc_path, XvcMetadata::from(md));
                        }
                    }
                }
                Err(e) => {
                    error!(self.output_sender, "Error while globbing: {:?}", e);
                }
            }
        }
        Ok(())
    }

    /// Return all paths from the disk specified with glob
    pub fn glob_paths(&self, glob: &str) -> Result<XvcPathMetadataMap> {
        watch!(glob);
        self.update_with_glob(glob)?;
        watch!(self.path_map.read());
        let mut matches = XvcPathMetadataMap::new();
        let pattern = glob::Pattern::new(glob)?;
        for (p, md) in self.path_map.read().unwrap().iter() {
            watch!(p);
            if pattern.matches(p.as_str()) {
                watch!("matched", p);
                if !md.is_missing() {
                    matches.insert(p.clone(), *md);
                }
            }
        }
        Ok(matches)
    }

    /// Return a snapshot of the current path metadata map.
    /// This is a clone of the internal map and is not updated. Intended to be used in testing.
    pub fn current_path_metadata_map_clone(&self) -> Result<XvcPathMetadataMap> {
        Ok(self.path_map.read()?.clone())
    }
}

impl Drop for XvcPathMetadataProvider {
    /// Stop the background thread when quit
    fn drop(&mut self) {
        watch!("Dropping XvcPathMetadataProvider", self);
        // Ignore if the channel is closed
        let _ = self.stop();
    }
}<|MERGE_RESOLUTION|>--- conflicted
+++ resolved
@@ -35,13 +35,8 @@
 impl XvcPathMetadataProvider {
     /// Create a new PathMetadataProvider
     pub fn new(output_sender: &XvcOutputSender, xvc_root: &XvcRoot) -> Result<Self> {
-<<<<<<< HEAD
         let ignore_rules =
             build_ignore_patterns(COMMON_IGNORE_PATTERNS, xvc_root, XVCIGNORE_FILENAME)?;
-=======
-        let initial_rules = IgnoreRules::try_from_patterns(xvc_root, COMMON_IGNORE_PATTERNS)?;
-        let ignore_rules = build_ignore_rules(initial_rules, xvc_root, XVCIGNORE_FILENAME)?;
->>>>>>> 59a71275
         let path_map = Arc::new(RwLock::new(HashMap::new()));
 
         let (watcher, event_receiver) = make_watcher(ignore_rules.clone())?;
