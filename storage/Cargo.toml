--- conflicted
+++ resolved
@@ -1,10 +1,6 @@
 [package]
 name = "xvc-storage"
-<<<<<<< HEAD
 version = "0.6.5-alpha.0"
-=======
-version = "0.6.4"
->>>>>>> c18f391a
 edition = "2021"
 description = "Xvc remote (and local) storage management"
 authors = ["Emre Şahin <contact@emresahin.net>"]
@@ -24,19 +20,11 @@
 
 
 [dependencies]
-<<<<<<< HEAD
 xvc-logging = { version = "0.6.5-alpha.0", path = "../logging" }
 xvc-config = { version = "0.6.5-alpha.0", path = "../config" }
 xvc-core = { version = "0.6.5-alpha.0", path = "../core" }
 xvc-ecs = { version = "0.6.5-alpha.0", path = "../ecs" }
 xvc-walker = { version = "0.6.5-alpha.0", path = "../walker" }
-=======
-xvc-logging = { version = "^0.6", path = "../logging" }
-xvc-config = { version = "^0.6", path = "../config" }
-xvc-core = { version = "^0.6", path = "../core" }
-xvc-ecs = { version = "^0.6", path = "../ecs" }
-xvc-walker = { version = "^0.6", path = "../walker" }
->>>>>>> c18f391a
 
 ## Cli and config
 clap = { version = "^4.4", features = ["derive"] }
