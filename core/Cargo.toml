--- conflicted
+++ resolved
@@ -1,10 +1,6 @@
 [package]
 name = "xvc-core"
-<<<<<<< HEAD
 version = "0.6.5-alpha.0"
-=======
-version = "0.6.4"
->>>>>>> c18f391a
 edition = "2021"
 description = "Xvc core for common elements for all commands"
 authors = ["Emre Şahin <contact@emresahin.net>"]
@@ -23,17 +19,10 @@
 debug = true
 
 [dependencies]
-<<<<<<< HEAD
 xvc-config = { version = "0.6.5-alpha.0", path = "../config" }
 xvc-logging = { version = "0.6.5-alpha.0", path = "../logging" }
 xvc-ecs = { version = "0.6.5-alpha.0", path = "../ecs" }
 xvc-walker = { version = "0.6.5-alpha.0", path = "../walker" }
-=======
-xvc-config = { version = "^0.6", path = "../config" }
-xvc-logging = { version = "^0.6", path = "../logging" }
-xvc-ecs = { version = "^0.6", path = "../ecs" }
-xvc-walker = { version = "^0.6", path = "../walker" }
->>>>>>> c18f391a
 
 ## Cli and config
 clap = { version = "^4.4", features = ["derive"] }
