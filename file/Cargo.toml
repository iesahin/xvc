--- conflicted
+++ resolved
@@ -1,10 +1,6 @@
 [package]
 name = "xvc-file"
-<<<<<<< HEAD
 version = "0.6.5-alpha.0"
-=======
-version = "0.6.4"
->>>>>>> c18f391a
 edition = "2021"
 description = "File tracking, versioning, upload and download functions for Xvc"
 authors = ["Emre Şahin <contact@emresahin.net>"]
@@ -28,21 +24,12 @@
 debug = true
 
 [dependencies]
-<<<<<<< HEAD
 xvc-logging = { version = "0.6.5-alpha.0", path = "../logging" }
 xvc-config = { version = "0.6.5-alpha.0", path = "../config" }
 xvc-core = { version = "0.6.5-alpha.0", path = "../core" }
 xvc-ecs = { version = "0.6.5-alpha.0", path = "../ecs" }
 xvc-walker = { version = "0.6.5-alpha.0", path = "../walker" }
 xvc-storage = { version = "0.6.5-alpha.0", path = "../storage" }
-=======
-xvc-logging = { version = "^0.6", path = "../logging" }
-xvc-config = { version = "^0.6", path = "../config" }
-xvc-core = { version = "^0.6", path = "../core" }
-xvc-ecs = { version = "^0.6", path = "../ecs" }
-xvc-walker = { version = "^0.6", path = "../walker" }
-xvc-storage = { version = "^0.6", path = "../storage" }
->>>>>>> c18f391a
 
 
 ## Cli and config
