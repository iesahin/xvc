use std::fs;
use std::str::FromStr;

use futures::StreamExt;
use regex::Regex;
use s3::creds::Credentials;
use s3::Bucket;
use s3::Region;
use tokio::io::AsyncWriteExt;
use xvc_core::XvcCachePath;
use xvc_core::XvcRoot;
use xvc_logging::error;
use xvc_logging::info;
use xvc_logging::watch;
use xvc_logging::output;
use xvc_logging::XvcOutputSender;

use crate::Error;
use crate::Result;
use crate::XvcStorageGuid;
use crate::XvcStorageOperations;

use super::XvcStorageDeleteEvent;
use super::XvcStorageExpiringShareEvent;
use super::XvcStorageInitEvent;
use super::XvcStorageListEvent;
use super::XvcStoragePath;
use super::XvcStorageReceiveEvent;
use super::XvcStorageSendEvent;
use super::XvcStorageTempDir;
use super::XVC_STORAGE_GUID_FILENAME;

pub trait XvcS3StorageOperations {
<<<<<<< HEAD
    // FIXME: Rename to storage_prefix
    fn remote_prefix(&self) -> String;
=======
    fn storage_prefix(&self) -> String;
>>>>>>> 0189b388
    fn guid(&self) -> &XvcStorageGuid;
    fn get_bucket(&self) -> Result<Bucket>;
    fn credentials(&self) -> Result<Credentials>;
    fn bucket_name(&self) -> String;
<<<<<<< HEAD
    // FIXME: Rename to build_storage_path
    fn build_remote_path(&self, cache_path: &XvcCachePath) -> XvcStoragePath {
=======
    fn build_storage_path(&self, cache_path: &XvcCachePath) -> XvcStoragePath {
>>>>>>> 0189b388
        XvcStoragePath::from(format!(
            "{}/{}/{}",
            self.storage_prefix(),
            self.guid(),
            cache_path
        ))
    }

    fn region(&self) -> String;
<<<<<<< HEAD
    // FIXME: Rename to storage guid
    async fn write_remote_guid(&self) -> Result<()> {
=======
    async fn write_storage_guid(&self) -> Result<()> {
>>>>>>> 0189b388
        let guid_str = self.guid().to_string();
        let guid_bytes = guid_str.as_bytes();
        let bucket = self.get_bucket()?;
        let response = bucket
            .put_object(
                format!("{}/{}", self.storage_prefix(), XVC_STORAGE_GUID_FILENAME),
                guid_bytes,
            )
            .await;

        match response {
            Ok(_) => Ok(()),
            Err(err) => Err(Error::S3Error { source: err }),
        }
    }

    async fn a_init(&mut self, output_snd: &XvcOutputSender) -> Result<XvcStorageInitEvent> {
        let res_response = self.write_storage_guid().await;

        let guid = self.guid().clone();

        match res_response {
            Ok(_) => Ok(XvcStorageInitEvent { guid }),
            Err(err) => {
                error!(output_snd, "{}", err);
                Err(err)
            }
        }
    }

    async fn a_list(
        &self,
        output: &XvcOutputSender,
        xvc_root: &xvc_core::XvcRoot,
    ) -> Result<XvcStorageListEvent> {
        let credentials = self.credentials()?;
        let region = Region::from_str(&self.region()).unwrap_or("us-east-1".parse().unwrap());
        let bucket = Bucket::new(&self.bucket_name(), region, credentials)?;
        let xvc_guid = xvc_root.config().guid().unwrap();
        let prefix = self.storage_prefix().clone();

        let res_list = bucket
            .list(
                format!("{}/{}", self.storage_prefix(), xvc_guid),
                Some("/".to_string()),
            )
            .await;

        match res_list {
            Ok(list_all) => {
                // select only the matching elements
                let re = Regex::new(&format!(
                    "{prefix}/{xvc_guid}/{cp}/{d3}/{d3}/{d58}/0\\..*$",
                    cp = r#"[a-zA-Z][0-9]"#,
                    d3 = r#"[0-9A-Fa-f]{3}"#,
                    d58 = r#"[0-9A-Fa-f]{58}"#
                ))
                .unwrap();

                let paths = list_all
                    .iter()
                    .filter_map(|e| {
                        if re.is_match(e.name.as_ref()) {
                            Some(XvcStoragePath::from_str(&e.name).unwrap())
                        } else {
                            None
                        }
                    })
                    .collect();

                Ok(XvcStorageListEvent {
                    guid: self.guid().clone(),
                    paths,
                })
            }

            Err(err) => {
                error!(output, "{}", err);
                Err(Error::S3Error { source: err })
            }
        }
    }

    async fn a_send(
        &self,
        output_snd: &XvcOutputSender,
        xvc_root: &xvc_core::XvcRoot,
        paths: &[xvc_core::XvcCachePath],
        _force: bool,
    ) -> crate::Result<super::XvcStorageSendEvent> {
        let mut copied_paths = Vec::<XvcStoragePath>::new();

        let bucket = self.get_bucket()?;

        for cache_path in paths {
            watch!(cache_path);
            let storage_path = self.build_storage_path(cache_path);
            let abs_cache_path = cache_path.to_absolute_path(xvc_root);
            watch!(abs_cache_path);

            let mut path = tokio::fs::File::open(&abs_cache_path).await?;
            watch!(path);

            let res_response = bucket
                .put_object_stream(&mut path, storage_path.as_str())
                .await;

            match res_response {
                Ok(_) => {
                    info!(output_snd, "{} -> {}", abs_cache_path, storage_path.as_str());
                    copied_paths.push(storage_path);
                    watch!(copied_paths.len());
                }
                Err(err) => {
                    error!(output_snd, "{}", err);
                }
            }
        }

        Ok(XvcStorageSendEvent {
            guid: self.guid().clone(),
            paths: copied_paths,
        })
    }

    async fn a_receive(
        &self,
        output_snd: &XvcOutputSender,
        paths: &[xvc_core::XvcCachePath],
        _force: bool,
    ) -> Result<(XvcStorageTempDir, XvcStorageReceiveEvent)> {
        let mut copied_paths = Vec::<XvcStoragePath>::new();

        let bucket = self.get_bucket()?;
        let temp_dir = XvcStorageTempDir::new()?;

        for cache_path in paths {
            watch!(cache_path);
            let storage_path = self.build_storage_path(cache_path);
            let abs_cache_dir = temp_dir.temp_cache_dir(cache_path)?;
            fs::create_dir_all(&abs_cache_dir)?;
            let abs_cache_path = temp_dir.temp_cache_path(cache_path)?;
            watch!(abs_cache_path);
            let response_data_stream = bucket.get_object_stream(storage_path.as_str()).await;

            match response_data_stream {
                Ok(mut response) => {
                    info!(output_snd, "{} -> {}", storage_path.as_str(), abs_cache_path);
                    let mut async_cache_path = tokio::fs::File::create(&abs_cache_path).await?;
                    while let Some(chunk) = response.bytes().next().await {
                        async_cache_path.write_all(&chunk).await?;
                    }
                    copied_paths.push(storage_path);
                    watch!(copied_paths.len());
                }
                Err(err) => {
                    error!(output_snd, "{}", err);
                }
            }
        }

        Ok((
            temp_dir,
            XvcStorageReceiveEvent {
                guid: self.guid().clone(),
                paths: copied_paths,
            },
        ))
    }

    async fn a_delete(
        &self,
        output: &XvcOutputSender,
        paths: &[XvcCachePath],
    ) -> Result<XvcStorageDeleteEvent> {
        let mut deleted_paths = Vec::<XvcStoragePath>::new();

        let bucket = self.get_bucket()?;

        for cache_path in paths {
            watch!(cache_path);
            let storage_path = self.build_storage_path(cache_path);
            bucket.delete_object(storage_path.as_str()).await?;
            info!(output, "[DELETE] {}", storage_path.as_str());
            deleted_paths.push(storage_path);
        }

        Ok(XvcStorageDeleteEvent {
            guid: self.guid().clone(),
            paths: deleted_paths,
        })
    }

    async fn a_share(
        &self,
        output: &XvcOutputSender,
        path: &XvcCachePath,
        duration: std::time::Duration,
    ) -> Result<XvcStorageExpiringShareEvent> {
        let bucket = self.get_bucket()?;
        // These are optional
        // let mut custom_queries = HashMap::new();
        // custom_queries.insert(
        //    "response-content-disposition".into(),
        //    "attachment; filename=\"test.png\"".into(),
        // );
        //

        let expiration_seconds = duration.as_secs() as u32;
        let path = self.build_storage_path(path);
        let signed_url = bucket.presign_get(path.as_str(), expiration_seconds, None)?;
        info!(output, "[SHARED] {}", path.as_str());
        output!(output, "{}", signed_url);
        Ok(super::XvcStorageExpiringShareEvent {
            guid: self.guid().clone(),
            signed_url,
            expiration_seconds,
            path,
        })
    }
}

impl<T: XvcS3StorageOperations> XvcStorageOperations for T {
    fn init(&mut self, output: &XvcOutputSender, xvc_root: &XvcRoot) -> Result<XvcStorageInitEvent>
    where
        Self: Sized,
    {
        let rt = tokio::runtime::Builder::new_multi_thread()
            .enable_all()
            .build()?;
        watch!(rt);
        rt.block_on(self.a_init(output))
    }

    fn list(
        &self,
        output: &XvcOutputSender,
        xvc_root: &xvc_core::XvcRoot,
    ) -> crate::Result<super::XvcStorageListEvent> {
        let rt = tokio::runtime::Builder::new_multi_thread()
            .enable_all()
            .build()
            .unwrap();
        rt.block_on(self.a_list(output, xvc_root))
    }

    fn send(
        &self,
        output: &XvcOutputSender,
        xvc_root: &xvc_core::XvcRoot,
        paths: &[xvc_core::XvcCachePath],
        force: bool,
    ) -> crate::Result<super::XvcStorageSendEvent> {
        let rt = tokio::runtime::Builder::new_multi_thread()
            .enable_all()
            .build()
            .unwrap();
        rt.block_on(self.a_send(output, xvc_root, paths, force))
    }

    fn receive(
        &self,
        output: &XvcOutputSender,
        xvc_root: &xvc_core::XvcRoot,
        paths: &[xvc_core::XvcCachePath],
        force: bool,
    ) -> crate::Result<(XvcStorageTempDir, XvcStorageReceiveEvent)> {
        let rt = tokio::runtime::Builder::new_multi_thread()
            .enable_all()
            .build()
            .unwrap();
        rt.block_on(self.a_receive(output, paths, force))
    }

    fn delete(
        &self,
        output: &XvcOutputSender,
        xvc_root: &xvc_core::XvcRoot,
        paths: &[xvc_core::XvcCachePath],
    ) -> crate::Result<super::XvcStorageDeleteEvent> {
        let rt = tokio::runtime::Builder::new_multi_thread()
            .enable_all()
            .build()
            .unwrap();
        rt.block_on(self.a_delete(output, paths))
    }

    fn share(
        &self,
        output: &XvcOutputSender,
        xvc_root: &xvc_core::XvcRoot,
        path: &XvcCachePath,
        duration: std::time::Duration,
    ) -> Result<XvcStorageExpiringShareEvent> {
        let rt = tokio::runtime::Builder::new_multi_thread()
            .enable_all()
            .build()
            .unwrap();
        rt.block_on(self.a_share(output, path, duration))
    }
}<|MERGE_RESOLUTION|>--- conflicted
+++ resolved
@@ -31,22 +31,12 @@
 use super::XVC_STORAGE_GUID_FILENAME;
 
 pub trait XvcS3StorageOperations {
-<<<<<<< HEAD
-    // FIXME: Rename to storage_prefix
-    fn remote_prefix(&self) -> String;
-=======
     fn storage_prefix(&self) -> String;
->>>>>>> 0189b388
     fn guid(&self) -> &XvcStorageGuid;
     fn get_bucket(&self) -> Result<Bucket>;
     fn credentials(&self) -> Result<Credentials>;
     fn bucket_name(&self) -> String;
-<<<<<<< HEAD
-    // FIXME: Rename to build_storage_path
-    fn build_remote_path(&self, cache_path: &XvcCachePath) -> XvcStoragePath {
-=======
     fn build_storage_path(&self, cache_path: &XvcCachePath) -> XvcStoragePath {
->>>>>>> 0189b388
         XvcStoragePath::from(format!(
             "{}/{}/{}",
             self.storage_prefix(),
@@ -56,12 +46,7 @@
     }
 
     fn region(&self) -> String;
-<<<<<<< HEAD
-    // FIXME: Rename to storage guid
-    async fn write_remote_guid(&self) -> Result<()> {
-=======
     async fn write_storage_guid(&self) -> Result<()> {
->>>>>>> 0189b388
         let guid_str = self.guid().to_string();
         let guid_bytes = guid_str.as_bytes();
         let bucket = self.get_bucket()?;
